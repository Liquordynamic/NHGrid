<<<<<<< HEAD
import sbms

if __name__ == '__main__':
    # sbms.config.MODEL_REGISTRY['/v0/fe/hello'] = 'example/hello.py'
    sbms.registry.update_registry({'/v0/fe/hello': 'example/hello.py'})
=======
# from backend import create_app, APP_PORT, APP_DEBUG
    
# if __name__ == '__main__':

#     app = create_app()
    
#     app.run(host = "0.0.0.0", port = APP_PORT, debug = APP_DEBUG)

import sbms

if __name__ == '__main__':
    
>>>>>>> 5fc200fa
    sbms.run()<|MERGE_RESOLUTION|>--- conflicted
+++ resolved
@@ -1,21 +1,5 @@
-<<<<<<< HEAD
 import sbms
 
 if __name__ == '__main__':
-    # sbms.config.MODEL_REGISTRY['/v0/fe/hello'] = 'example/hello.py'
     sbms.registry.update_registry({'/v0/fe/hello': 'example/hello.py'})
-=======
-# from backend import create_app, APP_PORT, APP_DEBUG
-    
-# if __name__ == '__main__':
-
-#     app = create_app()
-    
-#     app.run(host = "0.0.0.0", port = APP_PORT, debug = APP_DEBUG)
-
-import sbms
-
-if __name__ == '__main__':
-    
->>>>>>> 5fc200fa
     sbms.run()